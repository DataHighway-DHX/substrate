--- conflicted
+++ resolved
@@ -11,29 +11,6 @@
 targets = ["x86_64-unknown-linux-gnu"]
 
 [dependencies]
-<<<<<<< HEAD
-sc-client-api = { version = "2.0.0-rc2", path = "../../../client/api" }
-jsonrpc-core = "14.2"
-node-primitives = { version = "2.0.0-rc2", path = "../primitives" }
-node-runtime = { version = "2.0.0-rc2", path = "../runtime" }
-sp-runtime = { version = "2.0.0-rc2", path = "../../../primitives/runtime" }
-sp-api = { version = "2.0.0-rc2", path = "../../../primitives/api" }
-pallet-contracts-rpc = { version = "0.8.0-rc2", path = "../../../frame/contracts/rpc/" }
-pallet-transaction-payment-rpc = { version = "2.0.0-rc2", path = "../../../frame/transaction-payment/rpc/" }
-pallet-im-online-rpc = { version = "2.0.0-rc2", path = "../../../frame/im-online/rpc/" }
-substrate-frame-rpc-system = { version = "2.0.0-rc2", path = "../../../utils/frame/rpc/system" }
-sp-transaction-pool = { version = "2.0.0-rc2", path = "../../../primitives/transaction-pool" }
-sc-consensus-babe = { version = "0.8.0-rc2", path = "../../../client/consensus/babe" }
-sc-consensus-babe-rpc = { version = "0.8.0-rc2", path = "../../../client/consensus/babe/rpc" }
-sp-consensus-babe = { version = "0.8.0-rc2", path = "../../../primitives/consensus/babe" }
-sc-keystore = { version = "2.0.0-rc2", path = "../../../client/keystore" }
-sc-consensus-epochs = { version = "0.8.0-rc2", path = "../../../client/consensus/epochs" }
-sp-consensus = { version = "0.8.0-rc2", path = "../../../primitives/consensus/common" }
-sp-blockchain = { version = "2.0.0-rc2", path = "../../../primitives/blockchain" }
-sc-finality-grandpa = { version = "0.8.0-rc2", path = "../../../client/finality-grandpa" }
-sc-finality-grandpa-rpc = { version = "0.8.0-rc2", path = "../../../client/finality-grandpa/rpc" }
-sc-rpc-api = { version = "0.8.0-rc2", path = "../../../client/rpc-api" }
-=======
 sc-client-api = { version = "2.0.0-rc3", path = "../../../client/api" }
 jsonrpc-core = "14.2.0"
 node-primitives = { version = "2.0.0-rc3", path = "../primitives" }
@@ -42,6 +19,7 @@
 sp-api = { version = "2.0.0-rc3", path = "../../../primitives/api" }
 pallet-contracts-rpc = { version = "0.8.0-rc3", path = "../../../frame/contracts/rpc/" }
 pallet-transaction-payment-rpc = { version = "2.0.0-rc3", path = "../../../frame/transaction-payment/rpc/" }
+pallet-im-online-rpc = { version = "2.0.0-rc3", path = "../../../frame/im-online/rpc/" }
 substrate-frame-rpc-system = { version = "2.0.0-rc3", path = "../../../utils/frame/rpc/system" }
 sp-transaction-pool = { version = "2.0.0-rc3", path = "../../../primitives/transaction-pool" }
 sc-consensus-babe = { version = "0.8.0-rc3", path = "../../../client/consensus/babe" }
@@ -53,5 +31,4 @@
 sp-blockchain = { version = "2.0.0-rc3", path = "../../../primitives/blockchain" }
 sc-finality-grandpa = { version = "0.8.0-rc3", path = "../../../client/finality-grandpa" }
 sc-finality-grandpa-rpc = { version = "0.8.0-rc3", path = "../../../client/finality-grandpa/rpc" }
-sc-rpc-api = { version = "0.8.0-rc3", path = "../../../client/rpc-api" }
->>>>>>> 74011537
+sc-rpc-api = { version = "0.8.0-rc3", path = "../../../client/rpc-api" }