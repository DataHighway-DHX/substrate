// This file is part of Substrate.

// Copyright (C) 2017-2021 Parity Technologies (UK) Ltd.
// SPDX-License-Identifier: GPL-3.0-or-later WITH Classpath-exception-2.0

// This program is free software: you can redistribute it and/or modify
// it under the terms of the GNU General Public License as published by
// the Free Software Foundation, either version 3 of the License, or
// (at your option) any later version.

// This program is distributed in the hope that it will be useful,
// but WITHOUT ANY WARRANTY; without even the implied warranty of
// MERCHANTABILITY or FITNESS FOR A PARTICULAR PURPOSE. See the
// GNU General Public License for more details.

// You should have received a copy of the GNU General Public License
// along with this program. If not, see <https://www.gnu.org/licenses/>.

use crate::{chain_spec, service, Cli, Subcommand};
use node_executor::Executor;
use node_runtime::{Block, RuntimeApi};
use sc_cli::{Result, SubstrateCli, RuntimeVersion, Role, ChainSpec};
use sc_service::PartialComponents;
use crate::service::new_partial;

impl SubstrateCli for Cli {
	fn impl_name() -> String {
		"Substrate Node".into()
	}

	fn impl_version() -> String {
		env!("SUBSTRATE_CLI_IMPL_VERSION").into()
	}

	fn description() -> String {
		env!("CARGO_PKG_DESCRIPTION").into()
	}

	fn author() -> String {
		env!("CARGO_PKG_AUTHORS").into()
	}

	fn support_url() -> String {
		"https://github.com/paritytech/substrate/issues/new".into()
	}

	fn copyright_start_year() -> i32 {
		2017
	}

	fn load_spec(&self, id: &str) -> std::result::Result<Box<dyn sc_service::ChainSpec>, String> {
		let spec =
			match id {
				"" => return Err("Please specify which chain you want to run, e.g. --dev or --chain=local".into()),
				"dev" => Box::new(chain_spec::development_config()),
				"local" => Box::new(chain_spec::local_testnet_config()),
				"fir" | "flaming-fir" => Box::new(chain_spec::flaming_fir_config()?),
				"staging" => Box::new(chain_spec::staging_testnet_config()),
				path => Box::new(chain_spec::ChainSpec::from_json_file(
					std::path::PathBuf::from(path),
				)?),
			};
		Ok(spec)
	}

	fn native_runtime_version(_: &Box<dyn ChainSpec>) -> &'static RuntimeVersion {
		&node_runtime::VERSION
	}
}

/// Parse command line arguments into service configuration.
pub fn run() -> Result<()> {
	let cli = Cli::from_args();

	match &cli.subcommand {
		None => {
			let runner = cli.create_runner(&cli.run)?;
			runner.run_node_until_exit(|config| async move {
				match config.role {
					Role::Light => service::new_light(config),
					_ => service::new_full(config),
				}.map_err(sc_cli::Error::Service)
			})
		}
		Some(Subcommand::Inspect(cmd)) => {
			let runner = cli.create_runner(cmd)?;

			runner.sync_run(|config| cmd.run::<Block, RuntimeApi, Executor>(config))
		}
		Some(Subcommand::Benchmark(cmd)) => {
			if cfg!(feature = "runtime-benchmarks") {
				let runner = cli.create_runner(cmd)?;

				runner.sync_run(|config| cmd.run::<Block, Executor>(config))
			} else {
				Err("Benchmarking wasn't enabled when building the node. \
				You can enable it with `--features runtime-benchmarks`.".into())
			}
		}
		Some(Subcommand::Key(cmd)) => cmd.run(&cli),
		Some(Subcommand::Sign(cmd)) => cmd.run(),
		Some(Subcommand::Verify(cmd)) => cmd.run(),
		Some(Subcommand::Vanity(cmd)) => cmd.run(),
		Some(Subcommand::BuildSpec(cmd)) => {
			let runner = cli.create_runner(cmd)?;
			runner.sync_run(|config| cmd.run(config.chain_spec, config.network))
		},
		Some(Subcommand::CheckBlock(cmd)) => {
			let runner = cli.create_runner(cmd)?;
			runner.async_run(|config| {
				let PartialComponents { client, task_manager, import_queue, ..}
					= new_partial(&config)?;
				Ok((cmd.run(client, import_queue), task_manager))
			})
		},
		Some(Subcommand::ExportBlocks(cmd)) => {
			let runner = cli.create_runner(cmd)?;
			runner.async_run(|config| {
				let PartialComponents { client, task_manager, ..}
					= new_partial(&config)?;
				Ok((cmd.run(client, config.database), task_manager))
			})
		},
		Some(Subcommand::ExportState(cmd)) => {
			let runner = cli.create_runner(cmd)?;
			runner.async_run(|config| {
				let PartialComponents { client, task_manager, ..}
					= new_partial(&config)?;
				Ok((cmd.run(client, config.chain_spec), task_manager))
			})
		},
		Some(Subcommand::ImportBlocks(cmd)) => {
			let runner = cli.create_runner(cmd)?;
			runner.async_run(|config| {
				let PartialComponents { client, task_manager, import_queue, ..}
					= new_partial(&config)?;
				Ok((cmd.run(client, import_queue), task_manager))
			})
		},
		Some(Subcommand::PurgeChain(cmd)) => {
			let runner = cli.create_runner(cmd)?;
			runner.sync_run(|config| cmd.run(config.database))
		},
		Some(Subcommand::Revert(cmd)) => {
			let runner = cli.create_runner(cmd)?;
			runner.async_run(|config| {
				let PartialComponents { client, task_manager, backend, ..}
					= new_partial(&config)?;
				Ok((cmd.run(client, backend), task_manager))
			})
		},
<<<<<<< HEAD
		Some(Subcommand::TryRuntime(cmd)) => {
			let runner = cli.create_runner(cmd)?;
			runner.async_run(|config| {
				use sc_service::TaskManager;
				// we don't need any of the components of new_partial, just a runtime, or a task
				// manager to do `async_run`.
				let registry = config.prometheus_config.as_ref().map(|cfg| &cfg.registry);
				let task_manager = TaskManager::new(
					config.task_executor.clone(),
					registry,
					config.telemetry_span.clone(),
				).unwrap();
=======
		#[cfg(feature = "try-runtime")]
		Some(Subcommand::TryRuntime(cmd)) => {
			let runner = cli.create_runner(cmd)?;
			runner.async_run(|config| {
				// we don't need any of the components of new_partial, just a runtime, or a task
				// manager to do `async_run`.
				let registry = config.prometheus_config.as_ref().map(|cfg| &cfg.registry);
				let task_manager = sc_service::TaskManager::new(
					config.task_executor.clone(),
					registry,
				).map_err(|e| sc_cli::Error::Service(sc_service::Error::Prometheus(e)))?;
>>>>>>> a8c2bc66

				Ok((cmd.run::<Block, Executor>(config), task_manager))
			})
		}
	}
}<|MERGE_RESOLUTION|>--- conflicted
+++ resolved
@@ -149,20 +149,6 @@
 				Ok((cmd.run(client, backend), task_manager))
 			})
 		},
-<<<<<<< HEAD
-		Some(Subcommand::TryRuntime(cmd)) => {
-			let runner = cli.create_runner(cmd)?;
-			runner.async_run(|config| {
-				use sc_service::TaskManager;
-				// we don't need any of the components of new_partial, just a runtime, or a task
-				// manager to do `async_run`.
-				let registry = config.prometheus_config.as_ref().map(|cfg| &cfg.registry);
-				let task_manager = TaskManager::new(
-					config.task_executor.clone(),
-					registry,
-					config.telemetry_span.clone(),
-				).unwrap();
-=======
 		#[cfg(feature = "try-runtime")]
 		Some(Subcommand::TryRuntime(cmd)) => {
 			let runner = cli.create_runner(cmd)?;
@@ -174,7 +160,6 @@
 					config.task_executor.clone(),
 					registry,
 				).map_err(|e| sc_cli::Error::Service(sc_service::Error::Prometheus(e)))?;
->>>>>>> a8c2bc66
 
 				Ok((cmd.run::<Block, Executor>(config), task_manager))
 			})
