// This file is part of Substrate.

// Copyright (C) 2019-2021 Parity Technologies (UK) Ltd.
// SPDX-License-Identifier: Apache-2.0

// Licensed under the Apache License, Version 2.0 (the "License");
// you may not use this file except in compliance with the License.
// You may obtain a copy of the License at
//
// 	http://www.apache.org/licenses/LICENSE-2.0
//
// Unless required by applicable law or agreed to in writing, software
// distributed under the License is distributed on an "AS IS" BASIS,
// WITHOUT WARRANTIES OR CONDITIONS OF ANY KIND, either express or implied.
// See the License for the specific language governing permissions and
// limitations under the License.

//! System FRAME specific RPC methods.

use std::{fmt::Display, marker::PhantomData, sync::Arc};

<<<<<<< HEAD
use codec::{self, Codec, Decode, Encode};
use futures::{future, FutureExt};
use jsonrpsee::{
	types::{error::CallError, Error as JsonRpseeError},
	RpcModule,
};
use sc_client_api::light::{self, future_header, RemoteBlockchain, RemoteCallRequest};
=======
use codec::{Codec, Decode, Encode};
use futures::{future::ready, FutureExt, TryFutureExt};
use jsonrpc_core::{Error as RpcError, ErrorCode};
use jsonrpc_derive::rpc;
use sc_client_api::light::{future_header, Fetcher, RemoteBlockchain, RemoteCallRequest};
>>>>>>> d2a43d47
use sc_rpc_api::DenyUnsafe;
use sc_transaction_pool_api::{InPoolTransaction, TransactionPool};
use sp_block_builder::BlockBuilder;
use sp_blockchain::{Error as ClientError, HeaderBackend};
use sp_core::{hexdisplay::HexDisplay, Bytes};
use sp_runtime::{generic::BlockId, traits};

pub use frame_system_rpc_runtime_api::AccountNonceApi;

<<<<<<< HEAD
=======
/// Future that resolves to account nonce.
type FutureResult<T> = jsonrpc_core::BoxFuture<Result<T, RpcError>>;

>>>>>>> d2a43d47
/// System RPC methods.
pub struct SystemRpc<BlockHash, AccountId, Index> {
	backend: Box<dyn SystemRpcBackend<BlockHash, AccountId, Index>>,
}

impl<BlockHash, AccountId, Index> SystemRpc<BlockHash, AccountId, Index>
where
	AccountId: Clone + Display + Codec + traits::MaybeSerializeDeserialize + Send + 'static,
	BlockHash: Send + traits::MaybeSerializeDeserialize + 'static,
	Index: Clone
		+ Display
		+ Codec
		+ Send
		+ Sync
		+ traits::AtLeast32Bit
		+ traits::MaybeSerialize
		+ 'static,
{
	pub fn new(backend: Box<dyn SystemRpcBackend<BlockHash, AccountId, Index>>) -> Self {
		Self { backend }
	}

	/// Convert this [`SystemRpc`] to an [`RpcModule`].
	pub fn into_rpc_module(self) -> Result<RpcModule<Self>, JsonRpseeError> {
		let mut module = RpcModule::new(self);

		// Returns the next valid index (aka nonce) for given account.
		//
		// This method takes into consideration all pending transactions
		// currently in the pool and if no transactions are found in the pool
		// it fallbacks to query the index from the runtime (aka. state nonce).
		module.register_async_method("system_accountNextIndex", |params, system| {
			let account = match params.one() {
				Ok(a) => a,
				Err(e) => return Box::pin(future::err(e)),
			};

			async move { system.backend.nonce(account).await }.boxed()
		})?;

		// Dry run an extrinsic at a given block. Return SCALE encoded ApplyExtrinsicResult.
		module.register_async_method("system_dryRun", |params, system| {
			let mut seq = params.sequence();

			let extrinsic = match seq.next() {
				Ok(params) => params,
				Err(e) => return Box::pin(future::err(e)),
			};

<<<<<<< HEAD
			let at = match seq.optional_next() {
				Ok(at) => at,
				Err(e) => return Box::pin(future::err(e)),
			};

			async move { system.backend.dry_run(extrinsic, at).await }.boxed()
		})?;
=======
		let res = get_nonce();
		async move { res }.boxed()
	}

	fn dry_run(
		&self,
		extrinsic: Bytes,
		at: Option<<Block as traits::Block>::Hash>,
	) -> FutureResult<Bytes> {
		if let Err(err) = self.deny_unsafe.check_if_safe() {
			return async move { Err(err.into()) }.boxed()
		}
>>>>>>> d2a43d47

		module.register_alias("account_nextIndex", "system_accountNextIndex")?;
		module.register_alias("system_dryRunAt", "system_dryRun")?;

		Ok(module)
	}
}

<<<<<<< HEAD
/// Blockchain backend API
#[async_trait::async_trait]
pub trait SystemRpcBackend<BlockHash, AccountId, Index>: Send + Sync + 'static
where
	AccountId: Clone + Display + Codec,
	Index: Clone + Display + Codec + Send + traits::AtLeast32Bit + 'static,
{
	async fn nonce(&self, account: AccountId) -> Result<Index, CallError>;
	async fn dry_run(&self, extrinsic: Bytes, at: Option<BlockHash>) -> Result<Bytes, CallError>;
}

/// A full-client backend for [`SystemRpc`].
pub struct SystemRpcBackendFull<Client, Pool, Block> {
	client: Arc<Client>,
	pool: Arc<Pool>,
	deny_unsafe: DenyUnsafe,
	_marker: PhantomData<Block>,
}

impl<Pool: TransactionPool, Client, Block> SystemRpcBackendFull<Client, Pool, Block> {
	/// Create new [`SystemRpcBackend`] for full clients. Implements [`SystemRpcBackend`].
	pub fn new(client: Arc<Client>, pool: Arc<Pool>, deny_unsafe: DenyUnsafe) -> Self {
		SystemRpcBackendFull { client, pool, deny_unsafe, _marker: Default::default() }
=======
		let res = dry_run();

		async move { res }.boxed()
>>>>>>> d2a43d47
	}
}

/// A light-client backend for [`SystemRpc`].
pub struct SystemRpcBackendLight<Client, Pool, Fetcher, Block> {
	client: Arc<Client>,
	pool: Arc<Pool>,
	fetcher: Arc<Fetcher>,
	remote_blockchain: Arc<dyn RemoteBlockchain<Block>>,
}

impl<Client, Pool, Fetcher, Block> SystemRpcBackendLight<Client, Pool, Fetcher, Block> {
	/// Create a new [`SystemRpcBackendLight`] for light clients. Implements [`SystemRpcBackend`].
	pub fn new(
		client: Arc<Client>,
		pool: Arc<Pool>,
		fetcher: Arc<Fetcher>,
		remote_blockchain: Arc<dyn RemoteBlockchain<Block>>,
	) -> Self {
		SystemRpcBackendLight { client, pool, fetcher, remote_blockchain }
	}
}

#[async_trait::async_trait]
impl<Client, Pool, Block, AccountId, Index>
	SystemRpcBackend<<Block as traits::Block>::Hash, AccountId, Index>
	for SystemRpcBackendFull<Client, Pool, Block>
where
	Client: sp_api::ProvideRuntimeApi<Block>,
	Client: HeaderBackend<Block>,
	Client: Send + Sync + 'static,
	Client::Api: AccountNonceApi<Block, AccountId, Index>,
	Client::Api: BlockBuilder<Block>,
	Pool: TransactionPool + 'static,
	Block: traits::Block,
	AccountId: Clone + std::fmt::Display + Codec + Send + 'static,
	Index: Clone + std::fmt::Display + Codec + Send + traits::AtLeast32Bit + 'static,
{
	async fn nonce(&self, account: AccountId) -> Result<Index, CallError> {
		let api = self.client.runtime_api();
		let best = self.client.info().best_hash;
		let at = BlockId::hash(best);
		let nonce = api
			.account_nonce(&at, account.clone())
			.map_err(|api_err| CallError::Failed(Box::new(api_err)))?;
		Ok(adjust_nonce(&*self.pool, account, nonce))
	}

	async fn dry_run(
		&self,
		extrinsic: Bytes,
		at: Option<<Block as traits::Block>::Hash>,
	) -> Result<Bytes, CallError> {
		self.deny_unsafe.check_if_safe()?;
		let api = self.client.runtime_api();
		let at = BlockId::<Block>::hash(at.unwrap_or_else(|| self.client.info().best_hash));
		let uxt: <Block as traits::Block>::Extrinsic =
			Decode::decode(&mut &*extrinsic).map_err(|e| CallError::Custom {
				code: Error::DecodeError.into(),
				message: "Unable to dry run extrinsic.".into(),
				data: serde_json::value::to_raw_value(&e.to_string()).ok(),
			})?;
		let result = api.apply_extrinsic(&at, uxt).map_err(|e| CallError::Custom {
			code: Error::RuntimeError.into(),
			message: "Unable to dry run extrinsic".into(),
			data: serde_json::value::to_raw_value(&e.to_string()).ok(),
		})?;
		Ok(Encode::encode(&result).into())
	}
}

#[async_trait::async_trait]
impl<Client, Pool, Fetcher, Block, AccountId, Index>
	SystemRpcBackend<<Block as traits::Block>::Hash, AccountId, Index>
	for SystemRpcBackendLight<Client, Pool, Fetcher, Block>
where
	Client: Send + Sync + 'static,
	Client: HeaderBackend<Block>,
	Pool: TransactionPool + 'static,
	Fetcher: light::Fetcher<Block> + 'static,
	Block: traits::Block,
	AccountId: Clone + Display + Codec + Send + 'static,
	Index: Clone + Display + Codec + Send + traits::AtLeast32Bit + 'static,
{
	async fn nonce(&self, account: AccountId) -> Result<Index, CallError> {
		let best_hash = self.client.info().best_hash;
		let best_id = BlockId::hash(best_hash);
		let best_header = future_header(&*self.remote_blockchain, &*self.fetcher, best_id)
			.await
			.map_err(|blockchain_err| CallError::Failed(Box::new(blockchain_err)))?
			.ok_or_else(|| ClientError::UnknownBlock(format!("{}", best_hash)))
			.map_err(|client_err| CallError::Failed(Box::new(client_err)))?;
		let call_data = account.encode();
<<<<<<< HEAD
		let nonce = self
			.fetcher
			.remote_call(RemoteCallRequest {
=======
		let future_best_header = future_best_header.and_then(move |maybe_best_header| {
			ready(
				maybe_best_header
					.ok_or_else(|| ClientError::UnknownBlock(format!("{}", best_hash))),
			)
		});

		let future_nonce = future_best_header.and_then(move |best_header| {
			fetcher.remote_call(RemoteCallRequest {
>>>>>>> d2a43d47
				block: best_hash,
				header: best_header,
				method: "AccountNonceApi_account_nonce".into(),
				call_data,
				retry_count: None,
			})
<<<<<<< HEAD
			.await
			.map_err(|blockchain_err| CallError::Failed(Box::new(blockchain_err)))?;

		let nonce: Index = Decode::decode(&mut &nonce[..])
			.map_err(|codec_err| CallError::Failed(Box::new(codec_err)))?;

		Ok(adjust_nonce(&*self.pool, account, nonce))
=======
		});

		let future_nonce = future_nonce.and_then(|nonce| async move {
			Index::decode(&mut &nonce[..])
				.map_err(|e| ClientError::CallResultDecode("Cannot decode account nonce", e))
		});
		let future_nonce = future_nonce.map_err(|e| RpcError {
			code: ErrorCode::ServerError(Error::RuntimeError.into()),
			message: "Unable to query nonce.".into(),
			data: Some(format!("{:?}", e).into()),
		});

		let pool = self.pool.clone();
		future_nonce.map_ok(move |nonce| adjust_nonce(&*pool, account, nonce)).boxed()
>>>>>>> d2a43d47
	}

	async fn dry_run(
		&self,
		_extrinsic: Bytes,
		_at: Option<<Block as traits::Block>::Hash>,
<<<<<<< HEAD
	) -> Result<Bytes, CallError> {
		Err(CallError::Custom {
			code: -32601, // TODO: (dp) We have this in jsonrpsee too somewhere. This is jsonrpsee::ErrorCode::MethodNotFound
			message: "Not implemented for light clients".into(),
			data: None,
		})
	}
}

/// Error type of this RPC api.
#[derive(Debug, derive_more::Display)]
pub enum Error {
	/// The transaction was not decodable.
	#[display(fmt = "The transaction was not decodable.")]
	DecodeError,
	/// The call to runtime failed.
	#[display(fmt = "The call to runtime failed.")]
	RuntimeError,
}

impl std::error::Error for Error {}

impl From<Error> for i32 {
	fn from(e: Error) -> i32 {
		match e {
			Error::RuntimeError => 1,
			Error::DecodeError => 2,
		}
=======
	) -> FutureResult<Bytes> {
		async {
			Err(RpcError {
				code: ErrorCode::MethodNotFound,
				message: "Unable to dry run extrinsic.".into(),
				data: None,
			})
		}
		.boxed()
>>>>>>> d2a43d47
	}
}

/// Adjust account nonce from state, so that tx with the nonce will be
/// placed after all ready txpool transactions.
fn adjust_nonce<P, AccountId, Index>(pool: &P, account: AccountId, nonce: Index) -> Index
where
	P: TransactionPool,
	AccountId: Clone + std::fmt::Display + Encode,
	Index: Clone + std::fmt::Display + Encode + traits::AtLeast32Bit + 'static,
{
	log::debug!(target: "rpc", "State nonce for {}: {}", account, nonce);
	// Now we need to query the transaction pool
	// and find transactions originating from the same sender.
	//
	// Since extrinsics are opaque to us, we look for them using
	// `provides` tag. And increment the nonce if we find a transaction
	// that matches the current one.
	let mut current_nonce = nonce.clone();
	let mut current_tag = (account.clone(), nonce).encode();
	for tx in pool.ready() {
		log::debug!(
			target: "rpc",
			"Current nonce to {}, checking {} vs {:?}",
			current_nonce,
			HexDisplay::from(&current_tag),
			tx.provides().iter().map(|x| format!("{}", HexDisplay::from(x))).collect::<Vec<_>>(),
		);
		// since transactions in `ready()` need to be ordered by nonce
		// it's fine to continue with current iterator.
		if tx.provides().get(0) == Some(&current_tag) {
			current_nonce += traits::One::one();
			current_tag = (account.clone(), current_nonce.clone()).encode();
		}
	}

	current_nonce
}

#[cfg(test)]
mod tests {
	use super::*;

	use futures::executor::block_on;
	use sc_transaction_pool::BasicPool;
	use sp_runtime::{
		transaction_validity::{InvalidTransaction, TransactionValidityError},
		ApplyExtrinsicResult,
	};
	use substrate_test_runtime_client::{runtime::Transfer, AccountKeyring};

	#[test]
	fn should_return_next_nonce_for_some_account() {
		sp_tracing::try_init_simple();

		// given
		let client = Arc::new(substrate_test_runtime_client::new());
		let spawner = sp_core::testing::TaskExecutor::new();
		let pool =
			BasicPool::new_full(Default::default(), true.into(), None, spawner, client.clone());

		let source = sp_runtime::transaction_validity::TransactionSource::External;
		let new_transaction = |nonce: u64| {
			let t = Transfer {
				from: AccountKeyring::Alice.into(),
				to: AccountKeyring::Bob.into(),
				amount: 5,
				nonce,
			};
			t.into_signed_tx()
		};
		// Populate the pool
		let ext0 = new_transaction(0);
		block_on(pool.submit_one(&BlockId::number(0), source, ext0)).unwrap();
		let ext1 = new_transaction(1);
		block_on(pool.submit_one(&BlockId::number(0), source, ext1)).unwrap();

		let accounts = SystemRpcBackendFull::new(client, pool, DenyUnsafe::Yes);

		// when
		let nonce = accounts.nonce(AccountKeyring::Alice.into());

		// then
		assert_eq!(block_on(nonce).unwrap(), 2);
	}

	#[test]
	fn dry_run_should_deny_unsafe() {
		sp_tracing::try_init_simple();

		// given
		let client = Arc::new(substrate_test_runtime_client::new());
		let spawner = sp_core::testing::TaskExecutor::new();
		let pool =
			BasicPool::new_full(Default::default(), true.into(), None, spawner, client.clone());

		let accounts = SystemRpcBackendFull::new(client, pool, DenyUnsafe::Yes);

		// when
		let res = accounts.dry_run(vec![].into(), None);

		// then
		assert_eq!(block_on(res), Err(RpcError::method_not_found()));
	}

	#[test]
	fn dry_run_should_work() {
		sp_tracing::try_init_simple();

		// given
		let client = Arc::new(substrate_test_runtime_client::new());
		let spawner = sp_core::testing::TaskExecutor::new();
		let pool =
			BasicPool::new_full(Default::default(), true.into(), None, spawner, client.clone());

		let accounts = SystemRpcBackendFull::new(client, pool, DenyUnsafe::No);

		let tx = Transfer {
			from: AccountKeyring::Alice.into(),
			to: AccountKeyring::Bob.into(),
			amount: 5,
			nonce: 0,
		}
		.into_signed_tx();

		// when
		let res = accounts.dry_run(tx.encode().into(), None);

		// then
		let bytes = block_on(res).unwrap().0;
		let apply_res: ApplyExtrinsicResult = Decode::decode(&mut bytes.as_slice()).unwrap();
		assert_eq!(apply_res, Ok(Ok(())));
	}

	#[test]
	fn dry_run_should_indicate_error() {
		sp_tracing::try_init_simple();

		// given
		let client = Arc::new(substrate_test_runtime_client::new());
		let spawner = sp_core::testing::TaskExecutor::new();
		let pool =
			BasicPool::new_full(Default::default(), true.into(), None, spawner, client.clone());

		let accounts = SystemRpcBackendFull::new(client, pool, DenyUnsafe::No);

		let tx = Transfer {
			from: AccountKeyring::Alice.into(),
			to: AccountKeyring::Bob.into(),
			amount: 5,
			nonce: 100,
		}
		.into_signed_tx();

		// when
		let res = accounts.dry_run(tx.encode().into(), None);

		// then
		let bytes = block_on(res).unwrap().0;
		let apply_res: ApplyExtrinsicResult = Decode::decode(&mut bytes.as_slice()).unwrap();
		assert_eq!(apply_res, Err(TransactionValidityError::Invalid(InvalidTransaction::Stale)));
	}
}<|MERGE_RESOLUTION|>--- conflicted
+++ resolved
@@ -19,7 +19,6 @@
 
 use std::{fmt::Display, marker::PhantomData, sync::Arc};
 
-<<<<<<< HEAD
 use codec::{self, Codec, Decode, Encode};
 use futures::{future, FutureExt};
 use jsonrpsee::{
@@ -27,13 +26,6 @@
 	RpcModule,
 };
 use sc_client_api::light::{self, future_header, RemoteBlockchain, RemoteCallRequest};
-=======
-use codec::{Codec, Decode, Encode};
-use futures::{future::ready, FutureExt, TryFutureExt};
-use jsonrpc_core::{Error as RpcError, ErrorCode};
-use jsonrpc_derive::rpc;
-use sc_client_api::light::{future_header, Fetcher, RemoteBlockchain, RemoteCallRequest};
->>>>>>> d2a43d47
 use sc_rpc_api::DenyUnsafe;
 use sc_transaction_pool_api::{InPoolTransaction, TransactionPool};
 use sp_block_builder::BlockBuilder;
@@ -43,12 +35,6 @@
 
 pub use frame_system_rpc_runtime_api::AccountNonceApi;
 
-<<<<<<< HEAD
-=======
-/// Future that resolves to account nonce.
-type FutureResult<T> = jsonrpc_core::BoxFuture<Result<T, RpcError>>;
-
->>>>>>> d2a43d47
 /// System RPC methods.
 pub struct SystemRpc<BlockHash, AccountId, Index> {
 	backend: Box<dyn SystemRpcBackend<BlockHash, AccountId, Index>>,
@@ -98,7 +84,6 @@
 				Err(e) => return Box::pin(future::err(e)),
 			};
 
-<<<<<<< HEAD
 			let at = match seq.optional_next() {
 				Ok(at) => at,
 				Err(e) => return Box::pin(future::err(e)),
@@ -106,20 +91,6 @@
 
 			async move { system.backend.dry_run(extrinsic, at).await }.boxed()
 		})?;
-=======
-		let res = get_nonce();
-		async move { res }.boxed()
-	}
-
-	fn dry_run(
-		&self,
-		extrinsic: Bytes,
-		at: Option<<Block as traits::Block>::Hash>,
-	) -> FutureResult<Bytes> {
-		if let Err(err) = self.deny_unsafe.check_if_safe() {
-			return async move { Err(err.into()) }.boxed()
-		}
->>>>>>> d2a43d47
 
 		module.register_alias("account_nextIndex", "system_accountNextIndex")?;
 		module.register_alias("system_dryRunAt", "system_dryRun")?;
@@ -128,7 +99,6 @@
 	}
 }
 
-<<<<<<< HEAD
 /// Blockchain backend API
 #[async_trait::async_trait]
 pub trait SystemRpcBackend<BlockHash, AccountId, Index>: Send + Sync + 'static
@@ -152,11 +122,6 @@
 	/// Create new [`SystemRpcBackend`] for full clients. Implements [`SystemRpcBackend`].
 	pub fn new(client: Arc<Client>, pool: Arc<Pool>, deny_unsafe: DenyUnsafe) -> Self {
 		SystemRpcBackendFull { client, pool, deny_unsafe, _marker: Default::default() }
-=======
-		let res = dry_run();
-
-		async move { res }.boxed()
->>>>>>> d2a43d47
 	}
 }
 
@@ -250,28 +215,15 @@
 			.ok_or_else(|| ClientError::UnknownBlock(format!("{}", best_hash)))
 			.map_err(|client_err| CallError::Failed(Box::new(client_err)))?;
 		let call_data = account.encode();
-<<<<<<< HEAD
 		let nonce = self
 			.fetcher
 			.remote_call(RemoteCallRequest {
-=======
-		let future_best_header = future_best_header.and_then(move |maybe_best_header| {
-			ready(
-				maybe_best_header
-					.ok_or_else(|| ClientError::UnknownBlock(format!("{}", best_hash))),
-			)
-		});
-
-		let future_nonce = future_best_header.and_then(move |best_header| {
-			fetcher.remote_call(RemoteCallRequest {
->>>>>>> d2a43d47
 				block: best_hash,
 				header: best_header,
 				method: "AccountNonceApi_account_nonce".into(),
 				call_data,
 				retry_count: None,
 			})
-<<<<<<< HEAD
 			.await
 			.map_err(|blockchain_err| CallError::Failed(Box::new(blockchain_err)))?;
 
@@ -279,29 +231,12 @@
 			.map_err(|codec_err| CallError::Failed(Box::new(codec_err)))?;
 
 		Ok(adjust_nonce(&*self.pool, account, nonce))
-=======
-		});
-
-		let future_nonce = future_nonce.and_then(|nonce| async move {
-			Index::decode(&mut &nonce[..])
-				.map_err(|e| ClientError::CallResultDecode("Cannot decode account nonce", e))
-		});
-		let future_nonce = future_nonce.map_err(|e| RpcError {
-			code: ErrorCode::ServerError(Error::RuntimeError.into()),
-			message: "Unable to query nonce.".into(),
-			data: Some(format!("{:?}", e).into()),
-		});
-
-		let pool = self.pool.clone();
-		future_nonce.map_ok(move |nonce| adjust_nonce(&*pool, account, nonce)).boxed()
->>>>>>> d2a43d47
 	}
 
 	async fn dry_run(
 		&self,
 		_extrinsic: Bytes,
 		_at: Option<<Block as traits::Block>::Hash>,
-<<<<<<< HEAD
 	) -> Result<Bytes, CallError> {
 		Err(CallError::Custom {
 			code: -32601, // TODO: (dp) We have this in jsonrpsee too somewhere. This is jsonrpsee::ErrorCode::MethodNotFound
@@ -330,17 +265,6 @@
 			Error::RuntimeError => 1,
 			Error::DecodeError => 2,
 		}
-=======
-	) -> FutureResult<Bytes> {
-		async {
-			Err(RpcError {
-				code: ErrorCode::MethodNotFound,
-				message: "Unable to dry run extrinsic.".into(),
-				data: None,
-			})
-		}
-		.boxed()
->>>>>>> d2a43d47
 	}
 }
 
