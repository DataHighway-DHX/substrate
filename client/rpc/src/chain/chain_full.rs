// This file is part of Substrate.

// Copyright (C) 2019-2021 Parity Technologies (UK) Ltd.
// SPDX-License-Identifier: GPL-3.0-or-later WITH Classpath-exception-2.0

// This program is free software: you can redistribute it and/or modify
// it under the terms of the GNU General Public License as published by
// the Free Software Foundation, either version 3 of the License, or
// (at your option) any later version.

// This program is distributed in the hope that it will be useful,
// but WITHOUT ANY WARRANTY; without even the implied warranty of
// MERCHANTABILITY or FITNESS FOR A PARTICULAR PURPOSE. See the
// GNU General Public License for more details.

// You should have received a copy of the GNU General Public License
// along with this program. If not, see <https://www.gnu.org/licenses/>.

//! Blockchain API backend for full nodes.

<<<<<<< HEAD
use std::sync::Arc;
use std::marker::PhantomData;
use crate::{SubscriptionTaskExecutor, chain::helpers};
use super::{ChainBackend, client_err, Error};

use jsonrpsee::ws_server::SubscriptionSink;
use sp_blockchain::HeaderBackend;
use sc_client_api::{BlockchainEvents, BlockBackend};
use sp_runtime::{generic::{BlockId, SignedBlock}, traits::{Block as BlockT}};

=======
use jsonrpc_pubsub::manager::SubscriptionManager;
use rpc::futures::future::result;
use std::sync::Arc;

use sc_client_api::{BlockBackend, BlockchainEvents};
use sp_runtime::{
	generic::{BlockId, SignedBlock},
	traits::Block as BlockT,
};

use super::{client_err, error::FutureResult, ChainBackend};
use sp_blockchain::HeaderBackend;
use std::marker::PhantomData;

>>>>>>> b9d86e1e
/// Blockchain API backend for full nodes. Reads all the data from local database.
pub struct FullChain<Block: BlockT, Client> {
	/// Substrate client.
	client: Arc<Client>,
	/// phantom member to pin the block type
	_phantom: PhantomData<Block>,
	/// Subscription executor.
	executor: Arc<SubscriptionTaskExecutor>,
}

impl<Block: BlockT, Client> FullChain<Block, Client> {
	/// Create new Chain API RPC handler.
<<<<<<< HEAD
	pub fn new(client: Arc<Client>, executor: Arc<SubscriptionTaskExecutor>) -> Self {
		Self {
			client,
			_phantom: PhantomData,
			executor,
		}
	}
}

#[async_trait::async_trait]
impl<Block, Client> ChainBackend<Client, Block> for FullChain<Block, Client> where
=======
	pub fn new(client: Arc<Client>, subscriptions: SubscriptionManager) -> Self {
		Self { client, subscriptions, _phantom: PhantomData }
	}
}

impl<Block, Client> ChainBackend<Client, Block> for FullChain<Block, Client>
where
>>>>>>> b9d86e1e
	Block: BlockT + 'static,
	Client: BlockBackend<Block> + HeaderBackend<Block> + BlockchainEvents<Block> + 'static,
{
	fn client(&self) -> &Arc<Client> {
		&self.client
	}

<<<<<<< HEAD
	async fn header(&self, hash: Option<Block::Hash>) -> Result<Option<Block::Header>, Error> {
		self.client
			.header(BlockId::Hash(self.unwrap_or_best(hash)))
			.map_err(client_err)
	}

	async fn block(&self, hash: Option<Block::Hash>) -> Result<Option<SignedBlock<Block>>, Error> {
		self.client
			.block(&BlockId::Hash(self.unwrap_or_best(hash)))
			.map_err(client_err)
	}

	fn subscribe_all_heads(&self, sink: SubscriptionSink) -> Result<(), Error> {
		let client = self.client.clone();
		let executor = self.executor.clone();

		let fut = helpers::subscribe_headers(client, sink, "chain_subscribeAllHead");
		executor.execute_new(Box::pin(fut));
		Ok(())
	}

	fn subscribe_new_heads(&self, sink: SubscriptionSink) -> Result<(), Error> {
		let client = self.client.clone();
		let executor = self.executor.clone();

		let fut = helpers::subscribe_headers(client, sink, "chain_subscribeNewHeads");
		executor.execute_new(Box::pin(fut));
		Ok(())
	}

	fn subscribe_finalized_heads(&self, sink: SubscriptionSink) -> Result<(), Error> {
		let client = self.client.clone();
		let executor = self.executor.clone();

		let fut = helpers::subscribe_finalized_headers(client, sink, "chain_subscribeFinalizedHeads");
		executor.execute_new(Box::pin(fut));
		Ok(())
=======
	fn subscriptions(&self) -> &SubscriptionManager {
		&self.subscriptions
	}

	fn header(&self, hash: Option<Block::Hash>) -> FutureResult<Option<Block::Header>> {
		Box::new(result(
			self.client.header(BlockId::Hash(self.unwrap_or_best(hash))).map_err(client_err),
		))
	}

	fn block(&self, hash: Option<Block::Hash>) -> FutureResult<Option<SignedBlock<Block>>> {
		Box::new(result(
			self.client.block(&BlockId::Hash(self.unwrap_or_best(hash))).map_err(client_err),
		))
>>>>>>> b9d86e1e
	}
}<|MERGE_RESOLUTION|>--- conflicted
+++ resolved
@@ -18,7 +18,6 @@
 
 //! Blockchain API backend for full nodes.
 
-<<<<<<< HEAD
 use std::sync::Arc;
 use std::marker::PhantomData;
 use crate::{SubscriptionTaskExecutor, chain::helpers};
@@ -29,22 +28,6 @@
 use sc_client_api::{BlockchainEvents, BlockBackend};
 use sp_runtime::{generic::{BlockId, SignedBlock}, traits::{Block as BlockT}};
 
-=======
-use jsonrpc_pubsub::manager::SubscriptionManager;
-use rpc::futures::future::result;
-use std::sync::Arc;
-
-use sc_client_api::{BlockBackend, BlockchainEvents};
-use sp_runtime::{
-	generic::{BlockId, SignedBlock},
-	traits::Block as BlockT,
-};
-
-use super::{client_err, error::FutureResult, ChainBackend};
-use sp_blockchain::HeaderBackend;
-use std::marker::PhantomData;
-
->>>>>>> b9d86e1e
 /// Blockchain API backend for full nodes. Reads all the data from local database.
 pub struct FullChain<Block: BlockT, Client> {
 	/// Substrate client.
@@ -57,27 +40,14 @@
 
 impl<Block: BlockT, Client> FullChain<Block, Client> {
 	/// Create new Chain API RPC handler.
-<<<<<<< HEAD
 	pub fn new(client: Arc<Client>, executor: Arc<SubscriptionTaskExecutor>) -> Self {
-		Self {
-			client,
-			_phantom: PhantomData,
-			executor,
-		}
+		Self { client, executor, _phantom: PhantomData }
 	}
 }
 
 #[async_trait::async_trait]
-impl<Block, Client> ChainBackend<Client, Block> for FullChain<Block, Client> where
-=======
-	pub fn new(client: Arc<Client>, subscriptions: SubscriptionManager) -> Self {
-		Self { client, subscriptions, _phantom: PhantomData }
-	}
-}
-
 impl<Block, Client> ChainBackend<Client, Block> for FullChain<Block, Client>
 where
->>>>>>> b9d86e1e
 	Block: BlockT + 'static,
 	Client: BlockBackend<Block> + HeaderBackend<Block> + BlockchainEvents<Block> + 'static,
 {
@@ -85,7 +55,6 @@
 		&self.client
 	}
 
-<<<<<<< HEAD
 	async fn header(&self, hash: Option<Block::Hash>) -> Result<Option<Block::Header>, Error> {
 		self.client
 			.header(BlockId::Hash(self.unwrap_or_best(hash)))
@@ -123,21 +92,5 @@
 		let fut = helpers::subscribe_finalized_headers(client, sink, "chain_subscribeFinalizedHeads");
 		executor.execute_new(Box::pin(fut));
 		Ok(())
-=======
-	fn subscriptions(&self) -> &SubscriptionManager {
-		&self.subscriptions
-	}
-
-	fn header(&self, hash: Option<Block::Hash>) -> FutureResult<Option<Block::Header>> {
-		Box::new(result(
-			self.client.header(BlockId::Hash(self.unwrap_or_best(hash))).map_err(client_err),
-		))
-	}
-
-	fn block(&self, hash: Option<Block::Hash>) -> FutureResult<Option<SignedBlock<Block>>> {
-		Box::new(result(
-			self.client.block(&BlockId::Hash(self.unwrap_or_best(hash))).map_err(client_err),
-		))
->>>>>>> b9d86e1e
 	}
 }