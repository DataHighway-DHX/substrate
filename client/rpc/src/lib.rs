// This file is part of Substrate.

// Copyright (C) 2017-2021 Parity Technologies (UK) Ltd.
// SPDX-License-Identifier: GPL-3.0-or-later WITH Classpath-exception-2.0

// This program is free software: you can redistribute it and/or modify
// it under the terms of the GNU General Public License as published by
// the Free Software Foundation, either version 3 of the License, or
// (at your option) any later version.

// This program is distributed in the hope that it will be useful,
// but WITHOUT ANY WARRANTY; without even the implied warranty of
// MERCHANTABILITY or FITNESS FOR A PARTICULAR PURPOSE. See the
// GNU General Public License for more details.

// You should have received a copy of the GNU General Public License
// along with this program. If not, see <https://www.gnu.org/licenses/>.

//! Substrate RPC implementation.
//!
//! A core implementation of Substrate RPC interfaces.

#![warn(missing_docs)]

use futures::{compat::Future01CompatExt, FutureExt};
use rpc::futures::future::{ExecuteError, Executor, Future};
use sp_core::traits::SpawnNamed;
use std::sync::Arc;
<<<<<<< HEAD
pub use sc_rpc_api::DenyUnsafe;
=======

pub use rpc::IoHandlerExtension as RpcExtension;
pub use sc_rpc_api::{DenyUnsafe, Metadata};
>>>>>>> b9d86e1e

pub mod author;
pub mod chain;
pub mod offchain;
pub mod state;
pub mod system;

#[cfg(any(test, feature = "test-helpers"))]
pub mod testing;

/// Task executor that is being used by RPC subscriptions.
#[derive(Clone)]
pub struct SubscriptionTaskExecutor(Arc<dyn SpawnNamed>);

impl SubscriptionTaskExecutor {
	/// Create a new `Self` with the given spawner.
	pub fn new(spawn: impl SpawnNamed + 'static) -> Self {
		Self(Arc::new(spawn))
	}

	/// Execute task on executor.
	pub fn execute_new(&self, fut: futures::future::BoxFuture<'static, ()>) {
		let _ = self.0.spawn("substrate-rpc-subscriber", fut);
	}
}

// TODO(niklasad1): remove, kept for now to make it compile ^^
impl Executor<Box<dyn Future<Item = (), Error = ()> + Send>> for SubscriptionTaskExecutor {
	fn execute(
		&self,
		future: Box<dyn Future<Item = (), Error = ()> + Send>,
	) -> Result<(), ExecuteError<Box<dyn Future<Item = (), Error = ()> + Send>>> {
		self.0.spawn("substrate-rpc-subscription", future.compat().map(drop).boxed());
		Ok(())
	}
}

/// Helper macro to bail early in async context when you want to
/// return `Box::pin(future::err(e))` once an error occurs.
/// Because `Try` is not implemented for it.
#[macro_export]
macro_rules! unwrap_or_fut_err {
    ( $e:expr ) => {
        match $e {
            Ok(x) => x,
            Err(e) => return Box::pin(future::err(e)),
        }
    }
}<|MERGE_RESOLUTION|>--- conflicted
+++ resolved
@@ -26,13 +26,8 @@
 use rpc::futures::future::{ExecuteError, Executor, Future};
 use sp_core::traits::SpawnNamed;
 use std::sync::Arc;
-<<<<<<< HEAD
+
 pub use sc_rpc_api::DenyUnsafe;
-=======
-
-pub use rpc::IoHandlerExtension as RpcExtension;
-pub use sc_rpc_api::{DenyUnsafe, Metadata};
->>>>>>> b9d86e1e
 
 pub mod author;
 pub mod chain;
