[package]
name = "sc-rpc-server"
version = "2.0.1"
authors = ["Parity Technologies <admin@parity.io>"]
edition = "2018"
license = "GPL-3.0-or-later WITH Classpath-exception-2.0"
homepage = "https://substrate.dev"
repository = "https://github.com/paritytech/substrate/"
description = "Substrate RPC servers."
readme = "README.md"

[package.metadata.docs.rs]
targets = ["x86_64-unknown-linux-gnu"]

[dependencies]
<<<<<<< HEAD
jsonrpc-core = { version = "15.0.0", git = "https://github.com/paritytech/jsonrpc.git" }
pubsub = { package = "jsonrpc-pubsub", version = "15.0.0", git = "https://github.com/paritytech/jsonrpc.git" }
=======
futures = "0.1.6"
jsonrpc-core = "15.1.0"
pubsub = { package = "jsonrpc-pubsub", version = "15.1.0" }
>>>>>>> 947a6bc1
log = "0.4.8"
prometheus-endpoint = { package = "substrate-prometheus-endpoint", path = "../../utils/prometheus", version = "0.8.0"}
serde = "1.0.101"
serde_json = "1.0.41"
sp-runtime = { version = "2.0.0", path = "../../primitives/runtime" }

[target.'cfg(not(target_os = "unknown"))'.dependencies]
<<<<<<< HEAD
http = { package = "jsonrpc-http-server", version = "15.0.0", git = "https://github.com/paritytech/jsonrpc.git" }
ws = { package = "jsonrpc-ws-server", version = "15.0.0", git = "https://github.com/paritytech/jsonrpc.git"  }
ipc = { version = "15.0.0", package = "jsonrpc-ipc-server", git = "https://github.com/paritytech/jsonrpc.git"  }
=======
http = { package = "jsonrpc-http-server", version = "15.1.0" }
ipc = { package = "jsonrpc-ipc-server", version = "15.1.0" }
ws = { package = "jsonrpc-ws-server", version = "15.1.0" }
>>>>>>> 947a6bc1
<|MERGE_RESOLUTION|>--- conflicted
+++ resolved
@@ -13,14 +13,9 @@
 targets = ["x86_64-unknown-linux-gnu"]
 
 [dependencies]
-<<<<<<< HEAD
-jsonrpc-core = { version = "15.0.0", git = "https://github.com/paritytech/jsonrpc.git" }
-pubsub = { package = "jsonrpc-pubsub", version = "15.0.0", git = "https://github.com/paritytech/jsonrpc.git" }
-=======
 futures = "0.1.6"
 jsonrpc-core = "15.1.0"
 pubsub = { package = "jsonrpc-pubsub", version = "15.1.0" }
->>>>>>> 947a6bc1
 log = "0.4.8"
 prometheus-endpoint = { package = "substrate-prometheus-endpoint", path = "../../utils/prometheus", version = "0.8.0"}
 serde = "1.0.101"
@@ -28,12 +23,6 @@
 sp-runtime = { version = "2.0.0", path = "../../primitives/runtime" }
 
 [target.'cfg(not(target_os = "unknown"))'.dependencies]
-<<<<<<< HEAD
-http = { package = "jsonrpc-http-server", version = "15.0.0", git = "https://github.com/paritytech/jsonrpc.git" }
-ws = { package = "jsonrpc-ws-server", version = "15.0.0", git = "https://github.com/paritytech/jsonrpc.git"  }
-ipc = { version = "15.0.0", package = "jsonrpc-ipc-server", git = "https://github.com/paritytech/jsonrpc.git"  }
-=======
 http = { package = "jsonrpc-http-server", version = "15.1.0" }
 ipc = { package = "jsonrpc-ipc-server", version = "15.1.0" }
-ws = { package = "jsonrpc-ws-server", version = "15.1.0" }
->>>>>>> 947a6bc1
+ws = { package = "jsonrpc-ws-server", version = "15.1.0" }