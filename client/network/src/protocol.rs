--- conflicted
+++ resolved
@@ -47,12 +47,7 @@
 	block_validation::BlockAnnounceValidator,
 	import_queue::{BlockImportResult, BlockImportError, IncomingBlock, Origin}
 };
-<<<<<<< HEAD
-use codec::{Decode, DecodeAll, Encode};
 use sp_runtime::{generic::BlockId, Justifications};
-=======
-use sp_runtime::{generic::BlockId, Justification};
->>>>>>> c9d93653
 use sp_runtime::traits::{
 	Block as BlockT, Header as HeaderT, NumberFor, Zero, CheckedSub
 };
@@ -775,9 +770,12 @@
 					None
 				},
 				justification: if !block_data.justification.is_empty() {
-					Some(block_data.justification)
+					let justifications: Justifications =
+						Decode::decode(&mut &block_data.justification[..])
+							.expect("WIP(JON): remove me");
+					Some(justifications)
 				} else if block_data.is_empty_justification {
-					Some(Vec::new())
+					Some(Justifications(Vec::new()))
 				} else {
 					None
 				},
